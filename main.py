--- conflicted
+++ resolved
@@ -54,7 +54,7 @@
                 date = response["date"]
                 rates = {
                     rate["currency"]: {
-                        "`sale`": rate.get("saleRate", "N/A"),
+                        "sale": rate.get("saleRate", "N/A"),
                         "purchase": rate.get("purchaseRate", "N/A"),
                     }
                     for rate in response["exchangeRate"]
@@ -77,17 +77,15 @@
             print("Error: Cannot fetch exchange rates for more than 10 days.")
             return
 
+        # Валюти за замовчуванням (зафіксовано)
         currencies = ["USD", "EUR"]
 
         api = PrivatBankAPI()
         service = ExchangeRateService(api)
 
         rates = await service.get_rates(days, currencies)
-<<<<<<< HEAD
 
-=======
-        import json
->>>>>>> 907b4625
+        # Вивід у форматованому вигляді
         print(json.dumps(rates, indent=2, ensure_ascii=False))
 
     except ValueError as e:
